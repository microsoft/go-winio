package etw

import (
	"bytes"
	"crypto/sha1"
	"encoding/binary"
	"strings"
	"unicode/utf16"

	"golang.org/x/sys/windows"
)

// Provider represents an ETW event provider. It is identified by a provider
// name and ID (GUID), which should always have a 1:1 mapping to each other
// (e.g. don't use multiple provider names with the same ID, or vice versa).
type Provider struct {
	ID         *windows.GUID
	handle     providerHandle
	metadata   []byte
	callback   EnableCallback
	index      uint
	enabled    bool
	level      Level
	keywordAny uint64
	keywordAll uint64
}

type providerHandle windows.Handle

// ProviderState informs the provider EnableCallback what action is being
// performed.
type ProviderState uint32

const (
	// ProviderStateDisable indicates the provider is being disabled.
	ProviderStateDisable ProviderState = iota
	// ProviderStateEnable indicates the provider is being enabled.
	ProviderStateEnable
	// ProviderStateCaptureState indicates the provider is having its current
	// state snap-shotted.
	ProviderStateCaptureState
)

// EnableCallback is the form of the callback function that receives provider
// enable/disable notifications from ETW.
type EnableCallback func(*windows.GUID, ProviderState, Level, uint64, uint64, uintptr)

func providerCallback(sourceID *windows.GUID, state ProviderState, level Level, matchAnyKeyword uint64, matchAllKeyword uint64, filterData uintptr, i uintptr) {
	provider := providers.getProvider(uint(i))

	switch state {
	case ProviderStateDisable:
		provider.enabled = false
	case ProviderStateEnable:
		provider.enabled = true
		provider.level = level
		provider.keywordAny = matchAnyKeyword
		provider.keywordAll = matchAllKeyword
	}

	if provider.callback != nil {
		provider.callback(sourceID, state, level, matchAnyKeyword, matchAllKeyword, filterData)
	}
}

// providerCallbackAdapter acts as the first-level callback from the C/ETW side
// for provider notifications. Because Go has trouble with callback arguments of
// different size, it has only pointer-sized arguments, which are then cast to
// the appropriate types when calling providerCallback.
func providerCallbackAdapter(sourceID *windows.GUID, state uintptr, level uintptr, matchAnyKeyword uintptr, matchAllKeyword uintptr, filterData uintptr, i uintptr) uintptr {
	providerCallback(sourceID, ProviderState(state), Level(level), uint64(matchAnyKeyword), uint64(matchAllKeyword), filterData, i)
	return 0
}

// providerIDFromName generates a provider ID based on the provider name. It
// uses the same algorithm as used by .NET's EventSource class, which is based
// on RFC 4122. More information on the algorithm can be found here:
// https://blogs.msdn.microsoft.com/dcook/2015/09/08/etw-provider-names-and-guids/
// The algorithm is roughly:
// Hash = Sha1(namespace + arg.ToUpper().ToUtf16be())
// Guid = Hash[0..15], with Hash[7] tweaked according to RFC 4122
func providerIDFromName(name string) *windows.GUID {
	buffer := sha1.New()

	namespace := []byte{0x48, 0x2C, 0x2D, 0xB2, 0xC3, 0x90, 0x47, 0xC8, 0x87, 0xF8, 0x1A, 0x15, 0xBF, 0xC1, 0x30, 0xFB}
	buffer.Write(namespace)

	binary.Write(buffer, binary.BigEndian, utf16.Encode([]rune(strings.ToUpper(name))))

	sum := buffer.Sum(nil)
	sum[7] = (sum[7] & 0xf) | 0x50

	return &windows.GUID{
		Data1: binary.LittleEndian.Uint32(sum[0:4]),
		Data2: binary.LittleEndian.Uint16(sum[4:6]),
		Data3: binary.LittleEndian.Uint16(sum[6:8]),
		Data4: [8]byte{sum[8], sum[9], sum[10], sum[11], sum[12], sum[13], sum[14], sum[15]},
	}
}

// NewProvider creates and registers a new ETW provider. The provider ID is
// generated based on the provider name.
func NewProvider(name string, callback EnableCallback) (provider *Provider, err error) {
	return NewProviderWithID(name, providerIDFromName(name), callback)
}

// NewProviderWithID creates and registers a new ETW provider, allowing the
// provider ID to be manually specified. This is most useful when there is an
// existing provider ID that must be used to conform to existing diagnostic
// infrastructure.
func NewProviderWithID(name string, id *windows.GUID, callback EnableCallback) (provider *Provider, err error) {
	providerCallbackOnce.Do(func() {
		globalProviderCallback = windows.NewCallback(providerCallbackAdapter)
	})

	provider = providers.newProvider()
	defer func() {
		if err != nil {
			providers.removeProvider(provider)
		}
	}()
	provider.ID = id
	provider.callback = callback

	if err := eventRegister(provider.ID, globalProviderCallback, uintptr(provider.index), &provider.handle); err != nil {
		return nil, err
	}

	metadata := &bytes.Buffer{}
	binary.Write(metadata, binary.LittleEndian, uint16(0)) // Write empty size for buffer (to update later)
	metadata.WriteString(name)
	metadata.WriteByte(0)                                                   // Null terminator for name
	binary.LittleEndian.PutUint16(metadata.Bytes(), uint16(metadata.Len())) // Update the size at the beginning of the buffer
	provider.metadata = metadata.Bytes()

	return provider, nil
}

// Close unregisters the provider.
func (provider *Provider) Close() error {
	providers.removeProvider(provider)
	return eventUnregister(provider.handle)
}

// IsEnabled calls IsEnabledForLevelAndKeywords with LevelAlways and all
// keywords set.
func (provider *Provider) IsEnabled() bool {
	return provider.IsEnabledForLevelAndKeywords(LevelAlways, ^uint64(0))
}

// IsEnabledForLevel calls IsEnabledForLevelAndKeywords with the specified level
// and all keywords set.
func (provider *Provider) IsEnabledForLevel(level Level) bool {
	return provider.IsEnabledForLevelAndKeywords(level, ^uint64(0))
}

// IsEnabledForLevelAndKeywords allows event producer code to check if there are
// any event sessions that are interested in an event, based on the event level
// and keywords. Although this check happens automatically in the ETW
// infrastructure, it can be useful to check if an event will actually be
// consumed before doing expensive work to build the event data.
func (provider *Provider) IsEnabledForLevelAndKeywords(level Level, keywords uint64) bool {
	if !provider.enabled {
		return false
	}

	// ETW automatically sets the level to 255 if it is specified as 0, so we
	// don't need to worry about the level=0 (all events) case.
	if level > provider.level {
		return false
	}

	if keywords != 0 && (keywords&provider.keywordAny == 0 || keywords&provider.keywordAll != provider.keywordAll) {
		return false
	}

	return true
}

// WriteEvent writes a single ETW event from the provider. The event is
// constructed based on the EventOpt and FieldOpt values that are passed as
// opts.
func (provider *Provider) WriteEvent(name string, eventOpts []EventOpt, fieldOpts []FieldOpt) error {
	options := eventOptions{descriptor: NewEventDescriptor()}
	em := &EventMetadata{}
	ed := &EventData{}

	// We need to evaluate the EventOpts first since they might change tags, and
	// we write out the tags before evaluating FieldOpts.
	for _, opt := range eventOpts {
		opt(&options)
	}

	if !provider.IsEnabledForLevelAndKeywords(options.descriptor.Level, options.descriptor.Keyword) {
		return nil
	}

	em.WriteEventHeader(name, options.tags)

	for _, opt := range fieldOpts {
		opt(em, ed)
	}

<<<<<<< HEAD
	// Don't pass a data blob if there is no event data. There will always be
	// event metadata (e.g. for the name) so we don't need to do this check for
	// the metadata.
	dataBlobs := [][]byte{}
	if len(ed.Bytes()) > 0 {
		dataBlobs = [][]byte{ed.Bytes()}
	}

	return provider.WriteEventRaw(descriptor, [][]byte{em.Bytes()}, dataBlobs)
=======
	return provider.WriteEventRaw(options.descriptor, nil, nil, [][]byte{em.Bytes()}, [][]byte{ed.Bytes()})
>>>>>>> f8ca910a
}

// WriteEventRaw writes a single ETW event from the provider. This function is
// less abstracted than WriteEvent, and presents a fairly direct interface to
// the event writing functionality. It expects a series of event metadata and
// event data blobs to be passed in, which must conform to the TraceLogging
// schema. The functions on EventMetadata and EventData can help with creating
// these blobs. The blobs of each type are effectively concatenated together by
// the ETW infrastructure.
func (provider *Provider) WriteEventRaw(
	descriptor *EventDescriptor,
	activityID *windows.GUID,
	relatedActivityID *windows.GUID,
	metadataBlobs [][]byte,
	dataBlobs [][]byte) error {

	dataDescriptorCount := uint32(1 + len(metadataBlobs) + len(dataBlobs))
	dataDescriptors := make([]eventDataDescriptor, 0, dataDescriptorCount)

	dataDescriptors = append(dataDescriptors, newEventDataDescriptor(eventDataDescriptorTypeProviderMetadata, provider.metadata))
	for _, blob := range metadataBlobs {
		dataDescriptors = append(dataDescriptors, newEventDataDescriptor(eventDataDescriptorTypeEventMetadata, blob))
	}
	for _, blob := range dataBlobs {
		dataDescriptors = append(dataDescriptors, newEventDataDescriptor(eventDataDescriptorTypeUserData, blob))
	}

	return eventWriteTransfer(provider.handle, descriptor, activityID, relatedActivityID, dataDescriptorCount, &dataDescriptors[0])
}
<|MERGE_RESOLUTION|>--- conflicted
+++ resolved
@@ -1,245 +1,241 @@
-package etw
-
-import (
-	"bytes"
-	"crypto/sha1"
-	"encoding/binary"
-	"strings"
-	"unicode/utf16"
-
-	"golang.org/x/sys/windows"
-)
-
-// Provider represents an ETW event provider. It is identified by a provider
-// name and ID (GUID), which should always have a 1:1 mapping to each other
-// (e.g. don't use multiple provider names with the same ID, or vice versa).
-type Provider struct {
-	ID         *windows.GUID
-	handle     providerHandle
-	metadata   []byte
-	callback   EnableCallback
-	index      uint
-	enabled    bool
-	level      Level
-	keywordAny uint64
-	keywordAll uint64
-}
-
-type providerHandle windows.Handle
-
-// ProviderState informs the provider EnableCallback what action is being
-// performed.
-type ProviderState uint32
-
-const (
-	// ProviderStateDisable indicates the provider is being disabled.
-	ProviderStateDisable ProviderState = iota
-	// ProviderStateEnable indicates the provider is being enabled.
-	ProviderStateEnable
-	// ProviderStateCaptureState indicates the provider is having its current
-	// state snap-shotted.
-	ProviderStateCaptureState
-)
-
-// EnableCallback is the form of the callback function that receives provider
-// enable/disable notifications from ETW.
-type EnableCallback func(*windows.GUID, ProviderState, Level, uint64, uint64, uintptr)
-
-func providerCallback(sourceID *windows.GUID, state ProviderState, level Level, matchAnyKeyword uint64, matchAllKeyword uint64, filterData uintptr, i uintptr) {
-	provider := providers.getProvider(uint(i))
-
-	switch state {
-	case ProviderStateDisable:
-		provider.enabled = false
-	case ProviderStateEnable:
-		provider.enabled = true
-		provider.level = level
-		provider.keywordAny = matchAnyKeyword
-		provider.keywordAll = matchAllKeyword
-	}
-
-	if provider.callback != nil {
-		provider.callback(sourceID, state, level, matchAnyKeyword, matchAllKeyword, filterData)
-	}
-}
-
-// providerCallbackAdapter acts as the first-level callback from the C/ETW side
-// for provider notifications. Because Go has trouble with callback arguments of
-// different size, it has only pointer-sized arguments, which are then cast to
-// the appropriate types when calling providerCallback.
-func providerCallbackAdapter(sourceID *windows.GUID, state uintptr, level uintptr, matchAnyKeyword uintptr, matchAllKeyword uintptr, filterData uintptr, i uintptr) uintptr {
-	providerCallback(sourceID, ProviderState(state), Level(level), uint64(matchAnyKeyword), uint64(matchAllKeyword), filterData, i)
-	return 0
-}
-
-// providerIDFromName generates a provider ID based on the provider name. It
-// uses the same algorithm as used by .NET's EventSource class, which is based
-// on RFC 4122. More information on the algorithm can be found here:
-// https://blogs.msdn.microsoft.com/dcook/2015/09/08/etw-provider-names-and-guids/
-// The algorithm is roughly:
-// Hash = Sha1(namespace + arg.ToUpper().ToUtf16be())
-// Guid = Hash[0..15], with Hash[7] tweaked according to RFC 4122
-func providerIDFromName(name string) *windows.GUID {
-	buffer := sha1.New()
-
-	namespace := []byte{0x48, 0x2C, 0x2D, 0xB2, 0xC3, 0x90, 0x47, 0xC8, 0x87, 0xF8, 0x1A, 0x15, 0xBF, 0xC1, 0x30, 0xFB}
-	buffer.Write(namespace)
-
-	binary.Write(buffer, binary.BigEndian, utf16.Encode([]rune(strings.ToUpper(name))))
-
-	sum := buffer.Sum(nil)
-	sum[7] = (sum[7] & 0xf) | 0x50
-
-	return &windows.GUID{
-		Data1: binary.LittleEndian.Uint32(sum[0:4]),
-		Data2: binary.LittleEndian.Uint16(sum[4:6]),
-		Data3: binary.LittleEndian.Uint16(sum[6:8]),
-		Data4: [8]byte{sum[8], sum[9], sum[10], sum[11], sum[12], sum[13], sum[14], sum[15]},
-	}
-}
-
-// NewProvider creates and registers a new ETW provider. The provider ID is
-// generated based on the provider name.
-func NewProvider(name string, callback EnableCallback) (provider *Provider, err error) {
-	return NewProviderWithID(name, providerIDFromName(name), callback)
-}
-
-// NewProviderWithID creates and registers a new ETW provider, allowing the
-// provider ID to be manually specified. This is most useful when there is an
-// existing provider ID that must be used to conform to existing diagnostic
-// infrastructure.
-func NewProviderWithID(name string, id *windows.GUID, callback EnableCallback) (provider *Provider, err error) {
-	providerCallbackOnce.Do(func() {
-		globalProviderCallback = windows.NewCallback(providerCallbackAdapter)
-	})
-
-	provider = providers.newProvider()
-	defer func() {
-		if err != nil {
-			providers.removeProvider(provider)
-		}
-	}()
-	provider.ID = id
-	provider.callback = callback
-
-	if err := eventRegister(provider.ID, globalProviderCallback, uintptr(provider.index), &provider.handle); err != nil {
-		return nil, err
-	}
-
-	metadata := &bytes.Buffer{}
-	binary.Write(metadata, binary.LittleEndian, uint16(0)) // Write empty size for buffer (to update later)
-	metadata.WriteString(name)
-	metadata.WriteByte(0)                                                   // Null terminator for name
-	binary.LittleEndian.PutUint16(metadata.Bytes(), uint16(metadata.Len())) // Update the size at the beginning of the buffer
-	provider.metadata = metadata.Bytes()
-
-	return provider, nil
-}
-
-// Close unregisters the provider.
-func (provider *Provider) Close() error {
-	providers.removeProvider(provider)
-	return eventUnregister(provider.handle)
-}
-
-// IsEnabled calls IsEnabledForLevelAndKeywords with LevelAlways and all
-// keywords set.
-func (provider *Provider) IsEnabled() bool {
-	return provider.IsEnabledForLevelAndKeywords(LevelAlways, ^uint64(0))
-}
-
-// IsEnabledForLevel calls IsEnabledForLevelAndKeywords with the specified level
-// and all keywords set.
-func (provider *Provider) IsEnabledForLevel(level Level) bool {
-	return provider.IsEnabledForLevelAndKeywords(level, ^uint64(0))
-}
-
-// IsEnabledForLevelAndKeywords allows event producer code to check if there are
-// any event sessions that are interested in an event, based on the event level
-// and keywords. Although this check happens automatically in the ETW
-// infrastructure, it can be useful to check if an event will actually be
-// consumed before doing expensive work to build the event data.
-func (provider *Provider) IsEnabledForLevelAndKeywords(level Level, keywords uint64) bool {
-	if !provider.enabled {
-		return false
-	}
-
-	// ETW automatically sets the level to 255 if it is specified as 0, so we
-	// don't need to worry about the level=0 (all events) case.
-	if level > provider.level {
-		return false
-	}
-
-	if keywords != 0 && (keywords&provider.keywordAny == 0 || keywords&provider.keywordAll != provider.keywordAll) {
-		return false
-	}
-
-	return true
-}
-
-// WriteEvent writes a single ETW event from the provider. The event is
-// constructed based on the EventOpt and FieldOpt values that are passed as
-// opts.
-func (provider *Provider) WriteEvent(name string, eventOpts []EventOpt, fieldOpts []FieldOpt) error {
-	options := eventOptions{descriptor: NewEventDescriptor()}
-	em := &EventMetadata{}
-	ed := &EventData{}
-
-	// We need to evaluate the EventOpts first since they might change tags, and
-	// we write out the tags before evaluating FieldOpts.
-	for _, opt := range eventOpts {
-		opt(&options)
-	}
-
-	if !provider.IsEnabledForLevelAndKeywords(options.descriptor.Level, options.descriptor.Keyword) {
-		return nil
-	}
-
-	em.WriteEventHeader(name, options.tags)
-
-	for _, opt := range fieldOpts {
-		opt(em, ed)
-	}
-
-<<<<<<< HEAD
-	// Don't pass a data blob if there is no event data. There will always be
-	// event metadata (e.g. for the name) so we don't need to do this check for
-	// the metadata.
-	dataBlobs := [][]byte{}
-	if len(ed.Bytes()) > 0 {
-		dataBlobs = [][]byte{ed.Bytes()}
-	}
-
-	return provider.WriteEventRaw(descriptor, [][]byte{em.Bytes()}, dataBlobs)
-=======
-	return provider.WriteEventRaw(options.descriptor, nil, nil, [][]byte{em.Bytes()}, [][]byte{ed.Bytes()})
->>>>>>> f8ca910a
-}
-
-// WriteEventRaw writes a single ETW event from the provider. This function is
-// less abstracted than WriteEvent, and presents a fairly direct interface to
-// the event writing functionality. It expects a series of event metadata and
-// event data blobs to be passed in, which must conform to the TraceLogging
-// schema. The functions on EventMetadata and EventData can help with creating
-// these blobs. The blobs of each type are effectively concatenated together by
-// the ETW infrastructure.
-func (provider *Provider) WriteEventRaw(
-	descriptor *EventDescriptor,
-	activityID *windows.GUID,
-	relatedActivityID *windows.GUID,
-	metadataBlobs [][]byte,
-	dataBlobs [][]byte) error {
-
-	dataDescriptorCount := uint32(1 + len(metadataBlobs) + len(dataBlobs))
-	dataDescriptors := make([]eventDataDescriptor, 0, dataDescriptorCount)
-
-	dataDescriptors = append(dataDescriptors, newEventDataDescriptor(eventDataDescriptorTypeProviderMetadata, provider.metadata))
-	for _, blob := range metadataBlobs {
-		dataDescriptors = append(dataDescriptors, newEventDataDescriptor(eventDataDescriptorTypeEventMetadata, blob))
-	}
-	for _, blob := range dataBlobs {
-		dataDescriptors = append(dataDescriptors, newEventDataDescriptor(eventDataDescriptorTypeUserData, blob))
-	}
-
-	return eventWriteTransfer(provider.handle, descriptor, activityID, relatedActivityID, dataDescriptorCount, &dataDescriptors[0])
-}
+package etw
+
+import (
+	"bytes"
+	"crypto/sha1"
+	"encoding/binary"
+	"strings"
+	"unicode/utf16"
+
+	"golang.org/x/sys/windows"
+)
+
+// Provider represents an ETW event provider. It is identified by a provider
+// name and ID (GUID), which should always have a 1:1 mapping to each other
+// (e.g. don't use multiple provider names with the same ID, or vice versa).
+type Provider struct {
+	ID         *windows.GUID
+	handle     providerHandle
+	metadata   []byte
+	callback   EnableCallback
+	index      uint
+	enabled    bool
+	level      Level
+	keywordAny uint64
+	keywordAll uint64
+}
+
+type providerHandle windows.Handle
+
+// ProviderState informs the provider EnableCallback what action is being
+// performed.
+type ProviderState uint32
+
+const (
+	// ProviderStateDisable indicates the provider is being disabled.
+	ProviderStateDisable ProviderState = iota
+	// ProviderStateEnable indicates the provider is being enabled.
+	ProviderStateEnable
+	// ProviderStateCaptureState indicates the provider is having its current
+	// state snap-shotted.
+	ProviderStateCaptureState
+)
+
+// EnableCallback is the form of the callback function that receives provider
+// enable/disable notifications from ETW.
+type EnableCallback func(*windows.GUID, ProviderState, Level, uint64, uint64, uintptr)
+
+func providerCallback(sourceID *windows.GUID, state ProviderState, level Level, matchAnyKeyword uint64, matchAllKeyword uint64, filterData uintptr, i uintptr) {
+	provider := providers.getProvider(uint(i))
+
+	switch state {
+	case ProviderStateDisable:
+		provider.enabled = false
+	case ProviderStateEnable:
+		provider.enabled = true
+		provider.level = level
+		provider.keywordAny = matchAnyKeyword
+		provider.keywordAll = matchAllKeyword
+	}
+
+	if provider.callback != nil {
+		provider.callback(sourceID, state, level, matchAnyKeyword, matchAllKeyword, filterData)
+	}
+}
+
+// providerCallbackAdapter acts as the first-level callback from the C/ETW side
+// for provider notifications. Because Go has trouble with callback arguments of
+// different size, it has only pointer-sized arguments, which are then cast to
+// the appropriate types when calling providerCallback.
+func providerCallbackAdapter(sourceID *windows.GUID, state uintptr, level uintptr, matchAnyKeyword uintptr, matchAllKeyword uintptr, filterData uintptr, i uintptr) uintptr {
+	providerCallback(sourceID, ProviderState(state), Level(level), uint64(matchAnyKeyword), uint64(matchAllKeyword), filterData, i)
+	return 0
+}
+
+// providerIDFromName generates a provider ID based on the provider name. It
+// uses the same algorithm as used by .NET's EventSource class, which is based
+// on RFC 4122. More information on the algorithm can be found here:
+// https://blogs.msdn.microsoft.com/dcook/2015/09/08/etw-provider-names-and-guids/
+// The algorithm is roughly:
+// Hash = Sha1(namespace + arg.ToUpper().ToUtf16be())
+// Guid = Hash[0..15], with Hash[7] tweaked according to RFC 4122
+func providerIDFromName(name string) *windows.GUID {
+	buffer := sha1.New()
+
+	namespace := []byte{0x48, 0x2C, 0x2D, 0xB2, 0xC3, 0x90, 0x47, 0xC8, 0x87, 0xF8, 0x1A, 0x15, 0xBF, 0xC1, 0x30, 0xFB}
+	buffer.Write(namespace)
+
+	binary.Write(buffer, binary.BigEndian, utf16.Encode([]rune(strings.ToUpper(name))))
+
+	sum := buffer.Sum(nil)
+	sum[7] = (sum[7] & 0xf) | 0x50
+
+	return &windows.GUID{
+		Data1: binary.LittleEndian.Uint32(sum[0:4]),
+		Data2: binary.LittleEndian.Uint16(sum[4:6]),
+		Data3: binary.LittleEndian.Uint16(sum[6:8]),
+		Data4: [8]byte{sum[8], sum[9], sum[10], sum[11], sum[12], sum[13], sum[14], sum[15]},
+	}
+}
+
+// NewProvider creates and registers a new ETW provider. The provider ID is
+// generated based on the provider name.
+func NewProvider(name string, callback EnableCallback) (provider *Provider, err error) {
+	return NewProviderWithID(name, providerIDFromName(name), callback)
+}
+
+// NewProviderWithID creates and registers a new ETW provider, allowing the
+// provider ID to be manually specified. This is most useful when there is an
+// existing provider ID that must be used to conform to existing diagnostic
+// infrastructure.
+func NewProviderWithID(name string, id *windows.GUID, callback EnableCallback) (provider *Provider, err error) {
+	providerCallbackOnce.Do(func() {
+		globalProviderCallback = windows.NewCallback(providerCallbackAdapter)
+	})
+
+	provider = providers.newProvider()
+	defer func() {
+		if err != nil {
+			providers.removeProvider(provider)
+		}
+	}()
+	provider.ID = id
+	provider.callback = callback
+
+	if err := eventRegister(provider.ID, globalProviderCallback, uintptr(provider.index), &provider.handle); err != nil {
+		return nil, err
+	}
+
+	metadata := &bytes.Buffer{}
+	binary.Write(metadata, binary.LittleEndian, uint16(0)) // Write empty size for buffer (to update later)
+	metadata.WriteString(name)
+	metadata.WriteByte(0)                                                   // Null terminator for name
+	binary.LittleEndian.PutUint16(metadata.Bytes(), uint16(metadata.Len())) // Update the size at the beginning of the buffer
+	provider.metadata = metadata.Bytes()
+
+	return provider, nil
+}
+
+// Close unregisters the provider.
+func (provider *Provider) Close() error {
+	providers.removeProvider(provider)
+	return eventUnregister(provider.handle)
+}
+
+// IsEnabled calls IsEnabledForLevelAndKeywords with LevelAlways and all
+// keywords set.
+func (provider *Provider) IsEnabled() bool {
+	return provider.IsEnabledForLevelAndKeywords(LevelAlways, ^uint64(0))
+}
+
+// IsEnabledForLevel calls IsEnabledForLevelAndKeywords with the specified level
+// and all keywords set.
+func (provider *Provider) IsEnabledForLevel(level Level) bool {
+	return provider.IsEnabledForLevelAndKeywords(level, ^uint64(0))
+}
+
+// IsEnabledForLevelAndKeywords allows event producer code to check if there are
+// any event sessions that are interested in an event, based on the event level
+// and keywords. Although this check happens automatically in the ETW
+// infrastructure, it can be useful to check if an event will actually be
+// consumed before doing expensive work to build the event data.
+func (provider *Provider) IsEnabledForLevelAndKeywords(level Level, keywords uint64) bool {
+	if !provider.enabled {
+		return false
+	}
+
+	// ETW automatically sets the level to 255 if it is specified as 0, so we
+	// don't need to worry about the level=0 (all events) case.
+	if level > provider.level {
+		return false
+	}
+
+	if keywords != 0 && (keywords&provider.keywordAny == 0 || keywords&provider.keywordAll != provider.keywordAll) {
+		return false
+	}
+
+	return true
+}
+
+// WriteEvent writes a single ETW event from the provider. The event is
+// constructed based on the EventOpt and FieldOpt values that are passed as
+// opts.
+func (provider *Provider) WriteEvent(name string, eventOpts []EventOpt, fieldOpts []FieldOpt) error {
+	options := eventOptions{descriptor: NewEventDescriptor()}
+	em := &EventMetadata{}
+	ed := &EventData{}
+
+	// We need to evaluate the EventOpts first since they might change tags, and
+	// we write out the tags before evaluating FieldOpts.
+	for _, opt := range eventOpts {
+		opt(&options)
+	}
+
+	if !provider.IsEnabledForLevelAndKeywords(options.descriptor.Level, options.descriptor.Keyword) {
+		return nil
+	}
+
+	em.WriteEventHeader(name, options.tags)
+
+	for _, opt := range fieldOpts {
+		opt(em, ed)
+	}
+
+	// Don't pass a data blob if there is no event data. There will always be
+	// event metadata (e.g. for the name) so we don't need to do this check for
+	// the metadata.
+	dataBlobs := [][]byte{}
+	if len(ed.Bytes()) > 0 {
+		dataBlobs = [][]byte{ed.Bytes()}
+	}
+
+	return provider.WriteEventRaw(options.descriptor, nil, nil, [][]byte{em.Bytes()}, dataBlobs)
+}
+
+// WriteEventRaw writes a single ETW event from the provider. This function is
+// less abstracted than WriteEvent, and presents a fairly direct interface to
+// the event writing functionality. It expects a series of event metadata and
+// event data blobs to be passed in, which must conform to the TraceLogging
+// schema. The functions on EventMetadata and EventData can help with creating
+// these blobs. The blobs of each type are effectively concatenated together by
+// the ETW infrastructure.
+func (provider *Provider) WriteEventRaw(
+	descriptor *EventDescriptor,
+	activityID *windows.GUID,
+	relatedActivityID *windows.GUID,
+	metadataBlobs [][]byte,
+	dataBlobs [][]byte) error {
+
+	dataDescriptorCount := uint32(1 + len(metadataBlobs) + len(dataBlobs))
+	dataDescriptors := make([]eventDataDescriptor, 0, dataDescriptorCount)
+
+	dataDescriptors = append(dataDescriptors, newEventDataDescriptor(eventDataDescriptorTypeProviderMetadata, provider.metadata))
+	for _, blob := range metadataBlobs {
+		dataDescriptors = append(dataDescriptors, newEventDataDescriptor(eventDataDescriptorTypeEventMetadata, blob))
+	}
+	for _, blob := range dataBlobs {
+		dataDescriptors = append(dataDescriptors, newEventDataDescriptor(eventDataDescriptorTypeUserData, blob))
+	}
+
+	return eventWriteTransfer(provider.handle, descriptor, activityID, relatedActivityID, dataDescriptorCount, &dataDescriptors[0])
+}